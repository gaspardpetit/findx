--- conflicted
+++ resolved
@@ -1,7 +1,4 @@
-<<<<<<< HEAD
-=======
 [![Rust](https://github.com/gaspardpetit/localindex/actions/workflows/rust.yml/badge.svg)](https://github.com/gaspardpetit/localindex/actions/workflows/rust.yml)
->>>>>>> 7fd052ab
 # localindex
 
 `localindex` is a Rust CLI for indexing and searching local documents. This repository currently contains the foundational scaffolding for configuration, logging, locking, and the command-line interface.
@@ -56,11 +53,4 @@
 
 ```bash
 cargo run -- --help
-```
-<<<<<<< HEAD
-
-## Contributing
-
-See [AGENTS.md](AGENTS.md) for project structure, coding standards, and the build/test checklist. Keep documentation up to date with any code changes.
-=======
->>>>>>> 7fd052ab
+```